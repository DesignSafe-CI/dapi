--- conflicted
+++ resolved
@@ -21,11 +21,6 @@
    "execution_count": null,
    "id": "8ed2d128",
    "metadata": {},
-<<<<<<< HEAD
-   "outputs": [],
-   "source": [
-    "!pip install --user --ignore-installed dapi==0.4.2 --quiet"
-=======
    "outputs": [
     {
      "name": "stdout",
@@ -41,7 +36,6 @@
    ],
    "source": [
     "!pip install --upgrade --ignore-installed --no-cache-dir --user --no-warn-script-location --quiet dapi"
->>>>>>> e4fb9595
    ]
   },
   {
@@ -52,7 +46,6 @@
    "outputs": [],
    "source": [
     "import sys, os\n",
-<<<<<<< HEAD
     "\n",
     "print(\n",
     "    \"Old NumPy 1.24 installed!\"\n",
@@ -74,37 +67,6 @@
   },
   {
    "cell_type": "code",
-   "execution_count": null,
-   "id": "58391f6c",
-   "metadata": {},
-   "outputs": [],
-   "source": [
-    "import numpy as np\n",
-    "\n",
-    "print(np.__version__)"
-=======
-    "\n",
-    "print(\n",
-    "    \"Old NumPy 1.24 installed!\"\n",
-    "    if sys.version_info < (3, 10)\n",
-    "    and os.system(\"pip install --user --force-reinstall numpy~=1.24.0 --quiet\") == 0\n",
-    "    else \"Skipped (Python 3.10+)\"\n",
-    "    if sys.version_info >= (3, 10)\n",
-    "    else \"Install failed!\"\n",
-    ")"
-   ]
-  },
-  {
-   "cell_type": "markdown",
-   "id": "b9fe1a7a",
-   "metadata": {},
-   "source": [
-    "### ⚠️ Please restart the kernel by choosing Kernel >> Restart kernel ⚠️"
->>>>>>> e4fb9595
-   ]
-  },
-  {
-   "cell_type": "code",
    "execution_count": 1,
    "id": "35fca324-ee48-41c8-84a1-78ad7b03aae8",
    "metadata": {},
@@ -146,27 +108,6 @@
   },
   {
    "cell_type": "markdown",
-<<<<<<< HEAD
-   "id": "81678a61",
-   "metadata": {},
-   "source": [
-    "### Get MPM Benchmark directory"
-   ]
-  },
-  {
-   "cell_type": "code",
-   "execution_count": null,
-   "id": "29172af2",
-   "metadata": {},
-   "outputs": [],
-   "source": [
-    "![ ! -d ~/MyData/mpm-benchmarks-develop ] && wget https://github.com/cb-geo/mpm-benchmarks/archive/refs/heads/develop.zip -P ~/MyData/ && cd ~/MyData/ && unzip develop.zip && rm develop.zip"
-   ]
-  },
-  {
-   "cell_type": "markdown",
-=======
->>>>>>> e4fb9595
    "id": "e4ac6312",
    "metadata": {},
    "source": [
