{
 "cells": [
  {
   "cell_type": "markdown",
   "id": "4efabb5e",
   "metadata": {},
   "source": [
    "# Templatized notebook for running CB-Geo MPM TAPIS job"
   ]
  },
  {
   "cell_type": "markdown",
   "id": "abe5d8a3-32da-4233-b605-9fd51d053ec1",
   "metadata": {},
   "source": [
    "## Install DesignSafe API (dapi)"
   ]
  },
  {
   "cell_type": "code",
   "execution_count": null,
   "id": "dabd7715",
   "metadata": {},
<<<<<<< HEAD
   "outputs": [],
   "source": [
    "!pip install --user --ignore-installed git+https://github.com/DesignSafe-CI/dapi.git@dev --quiet"
=======
   "outputs": [
    {
     "name": "stdout",
     "output_type": "stream",
     "text": [
      "\n",
      "\u001b[1m[\u001b[0m\u001b[34;49mnotice\u001b[0m\u001b[1;39;49m]\u001b[0m\u001b[39;49m A new release of pip is available: \u001b[0m\u001b[31;49m24.2\u001b[0m\u001b[39;49m -> \u001b[0m\u001b[32;49m25.1.1\u001b[0m\n",
      "\u001b[1m[\u001b[0m\u001b[34;49mnotice\u001b[0m\u001b[1;39;49m]\u001b[0m\u001b[39;49m To update, run: \u001b[0m\u001b[32;49mpip install --upgrade pip\u001b[0m\n",
      "\u001b[31mERROR: Can not perform a '--user' install. User site-packages are not visible in this virtualenv.\u001b[0m\u001b[31m\n",
      "\u001b[0m"
     ]
    }
   ],
   "source": [
    "!pip install --upgrade --ignore-installed --no-cache-dir --user --no-warn-script-location --quiet dapi"
   ]
  },
  {
   "cell_type": "code",
   "execution_count": null,
   "id": "c318e131",
   "metadata": {},
   "outputs": [
    {
     "name": "stdout",
     "output_type": "stream",
     "text": [
      "Old NumPy 1.24 installed!\n"
     ]
    },
    {
     "name": "stderr",
     "output_type": "stream",
     "text": [
      "\n",
      "\u001b[1m[\u001b[0m\u001b[34;49mnotice\u001b[0m\u001b[1;39;49m]\u001b[0m\u001b[39;49m A new release of pip is available: \u001b[0m\u001b[31;49m24.2\u001b[0m\u001b[39;49m -> \u001b[0m\u001b[32;49m25.1.1\u001b[0m\n",
      "\u001b[1m[\u001b[0m\u001b[34;49mnotice\u001b[0m\u001b[1;39;49m]\u001b[0m\u001b[39;49m To update, run: \u001b[0m\u001b[32;49mpip install --upgrade pip\u001b[0m\n"
     ]
    }
   ],
   "source": [
    "import sys, os\n",
    "\n",
    "print(\n",
    "    \"Old NumPy 1.24 installed!\"\n",
    "    if sys.version_info < (3, 10)\n",
    "    and os.system(\"pip install --user --force-reinstall numpy~=1.24.0 --quiet\") == 0\n",
    "    else \"Skipped (Python 3.10+)\"\n",
    "    if sys.version_info >= (3, 10)\n",
    "    else \"Install failed!\"\n",
    ")"
   ]
  },
  {
   "cell_type": "markdown",
   "id": "1d36c1fb",
   "metadata": {},
   "source": [
    "### ⚠️ Please restart the kernel by choosing Kernel >> Restart kernel ⚠️"
   ]
  },
  {
   "cell_type": "code",
   "execution_count": 5,
   "id": "8186b2c9",
   "metadata": {},
   "outputs": [
    {
     "name": "stdout",
     "output_type": "stream",
     "text": [
      "NumPy version: 2.0.2\n",
      "DAPI version: unknown\n"
     ]
    }
   ],
   "source": [
    "import numpy as np\n",
    "\n",
    "print(\"NumPy version:\", np.__version__)\n",
    "import dapi\n",
    "\n",
    "print(\"DAPI version:\", dapi.__version__)"
>>>>>>> e4fb9595
   ]
  },
  {
   "cell_type": "code",
   "execution_count": 2,
   "id": "35fca324-ee48-41c8-84a1-78ad7b03aae8",
   "metadata": {},
   "outputs": [
    {
     "name": "stderr",
     "output_type": "stream",
     "text": [
      "/Users/krishna/Library/Caches/pypoetry/virtualenvs/dapi-ptztLUqK-py3.13/lib/python3.13/site-packages/tqdm/auto.py:21: TqdmWarning: IProgress not found. Please update jupyter and ipywidgets. See https://ipywidgets.readthedocs.io/en/stable/user_install.html\n",
      "  from .autonotebook import tqdm as notebook_tqdm\n"
     ]
    }
   ],
   "source": [
    "import os\n",
    "\n",
    "# Import only DSClient and exceptions needed at top level\n",
    "from dapi import (\n",
    "    DSClient,\n",
    "    SubmittedJob,\n",
    "    interpret_job_status,  # Import new function\n",
    "    AppDiscoveryError,\n",
    "    FileOperationError,\n",
    "    JobSubmissionError,\n",
    "    SystemInfoError,\n",
    "    JobMonitorError,\n",
    "    # Optionally import status constants if you want to check against them explicitly\n",
    "    STATUS_TIMEOUT,\n",
    "    STATUS_UNKNOWN,\n",
    "    TAPIS_TERMINAL_STATES,\n",
    ")\n",
    "import json\n",
    "from datetime import datetime\n",
    "from dataclasses import asdict\n",
    "import pandas as pd\n",
    "import tqdm as notebook_tqdm"
   ]
  },
  {
   "cell_type": "code",
   "execution_count": 3,
   "id": "58b62f77-23b6-4355-91f1-b680ae6d6cdf",
   "metadata": {},
   "outputs": [
    {
     "name": "stdout",
     "output_type": "stream",
     "text": [
      "Initializing DSClient...\n",
      "Authentication successful.\n",
      "DatabaseAccessor initialized. Connections will be created on first access.\n",
      "DSClient initialized.\n"
     ]
    }
   ],
   "source": [
    "try:\n",
    "    print(\"Initializing DSClient...\")\n",
    "    ds = DSClient()\n",
    "    print(\"DSClient initialized.\")\n",
    "except Exception as e:\n",
    "    print(f\"Initialization failed: {e}\")\n",
    "    raise SystemExit(\"Stopping notebook due to client initialization failure.\")"
   ]
  },
  {
   "cell_type": "markdown",
<<<<<<< HEAD
   "id": "8889eb8d",
   "metadata": {},
   "source": [
    "### Get MPM benchmark dataset"
   ]
  },
  {
   "cell_type": "markdown",
   "id": "26d2e89b",
   "metadata": {},
   "source": [
    "![ ! -d ~/MyData/mpm-benchmarks-develop ] && wget https://github.com/cb-geo/mpm-benchmarks/archive/refs/heads/develop.zip -P ~/MyData/ && cd ~/MyData/ && unzip develop.zip && rm develop.zip"
   ]
  },
  {
   "cell_type": "markdown",
=======
>>>>>>> e4fb9595
   "id": "da76f536",
   "metadata": {},
   "source": [
    "### Configure MPM job"
   ]
  },
  {
   "cell_type": "code",
   "execution_count": null,
   "id": "feee3ce0",
   "metadata": {},
   "outputs": [],
   "source": [
    "# Job configuration parameters\n",
    "ds_path: str = \"/CommunityData/dapi/mpm/uniaxial_stress/\"  # Path to input files\n",
    "input_filename: str = \"mpm.json\"  # Main input script filename\n",
    "max_job_minutes: int = 10  # Maximum runtime in minutes\n",
    "tacc_allocation: str = \"ASC25049\"  # TACC allocation to charge\n",
    "app_id_to_use = \"mpm-s3\"  # MPM application ID\n",
    "# queue: str = \"skx\" # Example override - only if needed and valid"
   ]
  },
  {
   "cell_type": "code",
   "execution_count": 5,
   "id": "3f0ee687",
   "metadata": {},
   "outputs": [
    {
     "name": "stdout",
     "output_type": "stream",
     "text": [
      "Translated '/MyData/mpm-benchmarks/2d/uniaxial_stress/' to 'tapis://designsafe.storage.default/kks32/mpm-benchmarks/2d/uniaxial_stress/' using t.username\n",
      "Input Directory Tapis URI: tapis://designsafe.storage.default/kks32/mpm-benchmarks/2d/uniaxial_stress/\n"
     ]
    }
   ],
   "source": [
    "try:\n",
    "    input_uri = ds.files.translate_path_to_uri(ds_path)\n",
    "    print(f\"Input Directory Tapis URI: {input_uri}\")\n",
    "except Exception as e:\n",
    "    print(f\"Error translating path '{ds_path}': {e}\")\n",
    "    raise SystemExit(\"Stopping notebook due to path translation error.\")"
   ]
  },
  {
   "cell_type": "code",
   "execution_count": null,
   "id": "6257d31a",
   "metadata": {},
   "outputs": [
    {
     "name": "stdout",
     "output_type": "stream",
     "text": [
      "\n",
      "Generating job request dictionary...\n",
      "Generating job request for app 'mpm-s3'...\n",
      "Using App Details: mpm-s3 v1.0\n",
      "Placing script 'mpm.json' in appArgs: 'Input Script'\n",
      "Adding allocation: ASC25049\n",
      "Job request dictionary generated successfully.\n",
      "\n",
      "--- Generated Job Request Dictionary ---\n",
      "{\n",
      "  \"name\": \"mpm-s3-20250604_081741\",\n",
      "  \"appId\": \"mpm-s3\",\n",
      "  \"appVersion\": \"1.0\",\n",
      "  \"description\": \"Material Point Method (MPM) is a particle based method that represents the material as a collection of material points, and their deformations are determined by Newton\\u2019s laws of motion.\",\n",
      "  \"execSystemId\": \"stampede3\",\n",
      "  \"archiveSystemId\": \"stampede3\",\n",
      "  \"archiveOnAppError\": true,\n",
      "  \"execSystemLogicalQueue\": \"skx-dev\",\n",
      "  \"nodeCount\": 1,\n",
      "  \"coresPerNode\": 48,\n",
      "  \"maxMinutes\": 10,\n",
      "  \"memoryMB\": 192000,\n",
      "  \"isMpi\": false,\n",
      "  \"tags\": [],\n",
      "  \"fileInputs\": [\n",
      "    {\n",
      "      \"name\": \"Input Directory\",\n",
      "      \"sourceUrl\": \"tapis://designsafe.storage.default/kks32/mpm-benchmarks/2d/uniaxial_stress/\",\n",
      "      \"autoMountLocal\": true,\n",
      "      \"targetPath\": \"inputDirectory\"\n",
      "    }\n",
      "  ],\n",
      "  \"parameterSet\": {\n",
      "    \"appArgs\": [\n",
      "      {\n",
      "        \"name\": \"Input Script\",\n",
      "        \"arg\": \"mpm.json\"\n",
      "      }\n",
      "    ],\n",
      "    \"schedulerOptions\": [\n",
      "      {\n",
      "        \"name\": \"TACC Allocation\",\n",
      "        \"arg\": \"-A ASC25049\"\n",
      "      }\n",
      "    ]\n",
      "  }\n",
      "}\n",
      "---------------------------------------\n"
     ]
    }
   ],
   "source": [
    "try:\n",
    "    print(\"\\nGenerating job request dictionary...\")\n",
    "    job_dict = ds.jobs.generate_request(\n",
    "        app_id=app_id_to_use,\n",
    "        input_dir_uri=input_uri,\n",
    "        script_filename=input_filename,\n",
    "        max_minutes=max_job_minutes,\n",
    "        allocation=tacc_allocation,\n",
    "        # queue=queue,  # Uncomment if you want to specify a queue\n",
    "    )\n",
    "    print(\"\\n--- Generated Job Request Dictionary ---\")\n",
    "    print(json.dumps(job_dict, indent=2, default=str))\n",
    "    print(\"---------------------------------------\")\n",
    "except (AppDiscoveryError, ValueError, JobSubmissionError) as e:\n",
    "    print(f\"Error generating job request: {e}\")\n",
    "    raise SystemExit(\"Stopping notebook due to job request generation error.\")\n",
    "except Exception as e:\n",
    "    print(f\"An unexpected error occurred during job request generation: {e}\")\n",
    "    raise SystemExit(\"Stopping notebook due to unexpected generation error.\")"
   ]
  },
  {
   "cell_type": "code",
   "execution_count": 7,
   "id": "5a17eee7",
   "metadata": {},
   "outputs": [
    {
     "name": "stdout",
     "output_type": "stream",
     "text": [
      "Modifying job request dictionary...\n",
      "{\n",
      "  \"name\": \"mpm-s3-20250604_081741\",\n",
      "  \"appId\": \"mpm-s3\",\n",
      "  \"appVersion\": \"1.0\",\n",
      "  \"description\": \"Material Point Method (MPM) is a particle based method that represents the material as a collection of material points, and their deformations are determined by Newton\\u2019s laws of motion.\",\n",
      "  \"execSystemId\": \"stampede3\",\n",
      "  \"archiveSystemId\": \"stampede3\",\n",
      "  \"archiveOnAppError\": true,\n",
      "  \"execSystemLogicalQueue\": \"skx-dev\",\n",
      "  \"nodeCount\": 1,\n",
      "  \"coresPerNode\": 1,\n",
      "  \"maxMinutes\": 10,\n",
      "  \"memoryMB\": 192000,\n",
      "  \"isMpi\": false,\n",
      "  \"tags\": [],\n",
      "  \"fileInputs\": [\n",
      "    {\n",
      "      \"name\": \"Input Directory\",\n",
      "      \"sourceUrl\": \"tapis://designsafe.storage.default/kks32/mpm-benchmarks/2d/uniaxial_stress/\",\n",
      "      \"autoMountLocal\": true,\n",
      "      \"targetPath\": \"inputDirectory\"\n",
      "    }\n",
      "  ],\n",
      "  \"parameterSet\": {\n",
      "    \"appArgs\": [\n",
      "      {\n",
      "        \"name\": \"Input Script\",\n",
      "        \"arg\": \"mpm.json\"\n",
      "      }\n",
      "    ],\n",
      "    \"schedulerOptions\": [\n",
      "      {\n",
      "        \"name\": \"TACC Allocation\",\n",
      "        \"arg\": \"-A ASC25049\"\n",
      "      }\n",
      "    ]\n",
      "  }\n",
      "}\n"
     ]
    }
   ],
   "source": [
    "# At this point, the user can inspect and modify job_dict if needed.\n",
    "# For example:\n",
    "print(\"Modifying job request dictionary...\")\n",
    "job_dict[\"nodeCount\"] = 1\n",
    "job_dict[\"coresPerNode\"] = 1\n",
    "# job_dict[\"execSystemLogicalQueue\"] = \"development\"\n",
    "\n",
    "print(json.dumps(job_dict, indent=2, default=str))"
   ]
  },
  {
   "cell_type": "code",
   "execution_count": 8,
   "id": "8e04a5ef",
   "metadata": {},
   "outputs": [
    {
     "name": "stdout",
     "output_type": "stream",
     "text": [
      "\n",
      "Submitting the job request dictionary...\n",
      "\n",
      "--- Submitting Tapis Job Request ---\n",
      "{\n",
      "  \"name\": \"mpm-s3-20250604_081741\",\n",
      "  \"appId\": \"mpm-s3\",\n",
      "  \"appVersion\": \"1.0\",\n",
      "  \"description\": \"Material Point Method (MPM) is a particle based method that represents the material as a collection of material points, and their deformations are determined by Newton\\u2019s laws of motion.\",\n",
      "  \"execSystemId\": \"stampede3\",\n",
      "  \"archiveSystemId\": \"stampede3\",\n",
      "  \"archiveOnAppError\": true,\n",
      "  \"execSystemLogicalQueue\": \"skx-dev\",\n",
      "  \"nodeCount\": 1,\n",
      "  \"coresPerNode\": 1,\n",
      "  \"maxMinutes\": 10,\n",
      "  \"memoryMB\": 192000,\n",
      "  \"isMpi\": false,\n",
      "  \"tags\": [],\n",
      "  \"fileInputs\": [\n",
      "    {\n",
      "      \"name\": \"Input Directory\",\n",
      "      \"sourceUrl\": \"tapis://designsafe.storage.default/kks32/mpm-benchmarks/2d/uniaxial_stress/\",\n",
      "      \"autoMountLocal\": true,\n",
      "      \"targetPath\": \"inputDirectory\"\n",
      "    }\n",
      "  ],\n",
      "  \"parameterSet\": {\n",
      "    \"appArgs\": [\n",
      "      {\n",
      "        \"name\": \"Input Script\",\n",
      "        \"arg\": \"mpm.json\"\n",
      "      }\n",
      "    ],\n",
      "    \"schedulerOptions\": [\n",
      "      {\n",
      "        \"name\": \"TACC Allocation\",\n",
      "        \"arg\": \"-A ASC25049\"\n",
      "      }\n",
      "    ]\n",
      "  }\n",
      "}\n",
      "------------------------------------\n",
      "Job submitted successfully. UUID: 52f48eaf-b7d6-4964-a97b-a4b32a6aaeb3-007\n",
      "Job Submitted Successfully!\n",
      "Job UUID: 52f48eaf-b7d6-4964-a97b-a4b32a6aaeb3-007\n"
     ]
    }
   ],
   "source": [
    "if \"job_dict\" not in locals():\n",
    "    print(\"Error: job_dict not found.\")\n",
    "    raise SystemExit(\"Stopping notebook.\")\n",
    "try:\n",
    "    print(\"\\nSubmitting the job request dictionary...\")\n",
    "    submitted_job = ds.jobs.submit_request(job_dict)\n",
    "    print(f\"Job Submitted Successfully!\")\n",
    "    print(f\"Job UUID: {submitted_job.uuid}\")\n",
    "except JobSubmissionError as e:\n",
    "    print(f\"Job submission failed: {e}\")\n",
    "    print(\"\\n--- Failed Job Request ---\")\n",
    "    print(json.dumps(job_dict, indent=2, default=str))\n",
    "    print(\"--------------------------\")\n",
    "    raise SystemExit(\"Stopping notebook due to job submission error.\")\n",
    "except Exception as e:\n",
    "    print(f\"An unexpected error occurred during job submission: {e}\")\n",
    "    raise SystemExit(\"Stopping notebook due to unexpected submission error.\")"
   ]
  },
  {
   "cell_type": "code",
   "execution_count": 9,
   "id": "cd6089f0",
   "metadata": {},
   "outputs": [
    {
     "name": "stdout",
     "output_type": "stream",
     "text": [
      "\n",
      "Monitoring Job: 52f48eaf-b7d6-4964-a97b-a4b32a6aaeb3-007\n"
     ]
    },
    {
     "name": "stderr",
     "output_type": "stream",
     "text": [
      "Monitoring job:   0%|                                                   | 0/40 [00:00<?, ? checks/s]"
     ]
    },
    {
     "name": "stdout",
     "output_type": "stream",
     "text": [
      "\tStatus: RUNNING\n"
     ]
    },
    {
     "name": "stderr",
     "output_type": "stream",
     "text": [
      "Monitoring job (Status: ARCHIVING):   8%|█▋                     | 3/40 [00:30<06:42, 10.88s/ checks]"
     ]
    },
    {
     "name": "stdout",
     "output_type": "stream",
     "text": [
      "\tStatus: ARCHIVING\n"
     ]
    },
    {
     "name": "stderr",
     "output_type": "stream",
     "text": [
      "Monitoring job (Status: ARCHIVING): 100%|██████████████████████| 40/40 [01:01<00:00,  1.54s/ checks]"
     ]
    },
    {
     "name": "stdout",
     "output_type": "stream",
     "text": [
      "\tStatus: FINISHED\n",
      "\n",
      "Job 52f48eaf-b7d6-4964-a97b-a4b32a6aaeb3-007 monitoring finished.\n"
     ]
    },
    {
     "name": "stderr",
     "output_type": "stream",
     "text": [
      "\n"
     ]
    }
   ],
   "source": [
    "if \"submitted_job\" not in locals():\n",
    "    print(\"Error: submitted_job not found.\")\n",
    "    raise SystemExit(\"Stopping notebook.\")\n",
    "\n",
    "# Call monitor - exceptions are handled inside now, returns status string\n",
    "final_status = submitted_job.monitor(interval=15)  # Use 15s interval\n",
    "\n",
    "print(f\"\\nJob {submitted_job.uuid} monitoring finished.\")"
   ]
  },
  {
   "cell_type": "code",
   "execution_count": 10,
   "id": "4a6daeec",
   "metadata": {},
   "outputs": [
    {
     "name": "stdout",
     "output_type": "stream",
     "text": [
      "\n",
      "--- Job Outcome ---\n",
      "Job 52f48eaf-b7d6-4964-a97b-a4b32a6aaeb3-007 completed successfully.\n",
      "-------------------\n"
     ]
    }
   ],
   "source": [
    "print(\"\\n--- Job Outcome ---\")\n",
    "ds.jobs.interpret_status(final_status, submitted_job.uuid)\n",
    "print(\"-------------------\")"
   ]
  },
  {
   "cell_type": "code",
   "execution_count": 11,
   "id": "1b2b45f5",
   "metadata": {},
   "outputs": [
    {
     "name": "stdout",
     "output_type": "stream",
     "text": [
      "\n",
      "Attempting to display runtime summary...\n",
      "\n",
      "Runtime Summary\n",
      "---------------\n",
      "QUEUED  time: 00:00:01\n",
      "RUNNING time: 00:00:24\n",
      "TOTAL   time: 00:02:05\n",
      "---------------\n"
     ]
    }
   ],
   "source": [
    "# Check against known good terminal states or the specific success state\n",
    "if final_status in [\"FINISHED\", \"FAILED\"]:  # Or just: if final_status == \"FINISHED\":\n",
    "    print(f\"\\nAttempting to display runtime summary...\")\n",
    "    try:\n",
    "        submitted_job.print_runtime_summary(verbose=False)\n",
    "    except Exception as e:\n",
    "        print(f\"Could not display runtime summary: {e}\")\n",
    "else:\n",
    "    print(f\"\\nSkipping runtime summary because job ended with status: {final_status}.\")"
   ]
  },
  {
   "cell_type": "code",
   "execution_count": 12,
   "id": "6437373b",
   "metadata": {},
   "outputs": [
    {
     "name": "stdout",
     "output_type": "stream",
     "text": [
      "\n",
      "Fetching status for job 52f48eaf-b7d6-4964-a97b-a4b32a6aaeb3-007 using ds.jobs.get_status()...\n",
      "Status of job 52f48eaf-b7d6-4964-a97b-a4b32a6aaeb3-007: FINISHED\n"
     ]
    }
   ],
   "source": [
    "if \"ds\" in locals() and \"submitted_job\" in locals():  # Check if ds and a job exist\n",
    "    job_uuid_to_check = submitted_job.uuid  # Or any other job UUID string\n",
    "    try:\n",
    "        print(\n",
    "            f\"\\nFetching status for job {job_uuid_to_check} using ds.jobs.get_status()...\"\n",
    "        )\n",
    "        current_status = ds.jobs.get_status(job_uuid_to_check)\n",
    "        print(f\"Status of job {job_uuid_to_check}: {current_status}\")\n",
    "    except JobMonitorError as e:\n",
    "        print(f\"Error getting job status: {e}\")\n",
    "    except Exception as e:\n",
    "        print(f\"An unexpected error occurred: {e}\")\n",
    "else:\n",
    "    print(\n",
    "        \"DSClient ('ds') or submitted_job not initialized. Cannot demonstrate ds.jobs.get_status().\"\n",
    "    )"
   ]
  },
  {
   "cell_type": "code",
   "execution_count": 13,
   "id": "a722b7c8",
   "metadata": {},
   "outputs": [
    {
     "name": "stdout",
     "output_type": "stream",
     "text": [
      "\n",
      "--- Last Status Message for Job 52f48eaf-b7d6-4964-a97b-a4b32a6aaeb3-007 ---\n",
      "Message: Setting job status to FINISHED.\n",
      "-------------------------------------------------\n"
     ]
    }
   ],
   "source": [
    "# Display Last Job Status Message\n",
    "if \"submitted_job\" in locals():\n",
    "    print(f\"\\n--- Last Status Message for Job {submitted_job.uuid} ---\")\n",
    "    last_msg = submitted_job.last_message\n",
    "    if last_msg:\n",
    "        print(f\"Message: {last_msg}\")\n",
    "    else:\n",
    "        print(\"No last status message available for this job.\")\n",
    "    print(\"-------------------------------------------------\")\n",
    "else:\n",
    "    print(\"\\nSkipping last status message display (job not submitted).\")"
   ]
  },
  {
   "cell_type": "code",
   "execution_count": 14,
   "id": "3d39ee5f",
   "metadata": {},
   "outputs": [
    {
     "name": "stdout",
     "output_type": "stream",
     "text": [
      "\n",
      "--- Job Output/Error for 52f48eaf-b7d6-4964-a97b-a4b32a6aaeb3-007 (Status: FINISHED) ---\n",
      "Attempting to fetch content of 'tapisjob.out' from job archive...\n",
      "Returning last 50 lines of 'tapisjob.out'.\n",
      "\n",
      "--- Last 50 lines of tapisjob.out ---\n",
      "TACC:  Starting parallel tasks... \n",
      "[2025-06-04 08:19:09.625] [main] [info] git revision: 18f353fee2ac6735e4f53c9498e7976746b04055\n",
      "[2025-06-04 08:19:09.648] [MPMBase] [warning] /work2/05873/kks32/stampede3/mpm/include/solvers/mpm_base.tcc #71: Velocity update parameter is not specified, using default as false\n",
      "[2025-06-04 08:19:09.648] [MPMBase] [warning] /work2/05873/kks32/stampede3/mpm/include/solvers/mpm_base.tcc #94: No math functions are defined\n",
      "[2025-06-04 08:19:09.648] [MPMBase] [warning] /work2/05873/kks32/stampede3/mpm/include/solvers/mpm_base.tcc #135: No VTK variables were specified, none will be generated\n",
      "[2025-06-04 08:19:09.648] [MPMBase] [warning] /work2/05873/kks32/stampede3/mpm/include/solvers/mpm_base.tcc #166: No VTK statevariable were specified, none will be generated\n",
      "[2025-06-04 08:19:09.648] [MPMExplicit] [info] MPM analysis type MPMExplicit2D\n",
      "[2025-06-04 08:19:09.649] [MPMExplicit] [warning] /work2/05873/kks32/stampede3/mpm/include/solvers/mpm_base.tcc #193: Check duplicates, not specified setting default as true\n",
      "[2025-06-04 08:19:09.650] [MPMExplicit] [info] Rank 0 Read nodes: 1 ms\n",
      "[2025-06-04 08:19:09.653] [MPMExplicit] [warning] #831: Euler angles are undefined Euler angles JSON not found \n",
      "[2025-06-04 08:19:09.653] [MPMExplicit] [warning] #935: Friction conditions are undefined Friction constraints JSON not found \n",
      "[2025-06-04 08:19:09.655] [MPMExplicit] [warning] #960: Cell entity sets are undefined Cell sets are not properly assigned \n",
      "[2025-06-04 08:19:09.655] [MPMExplicit] [info] Rank 0 Read cells: 1 ms\n",
      "[2025-06-04 08:19:09.657] [MPMExplicit] [info] Rank 0 Generate particles: 1 ms\n",
      "[2025-06-04 08:19:09.657] [MPMExplicit] [warning] #987: Particle cells are undefined Particle cells JSON not found \n",
      "[2025-06-04 08:19:09.665] [MPMExplicit] [info] Rank 0 Locate particles: 8 ms\n",
      "[2025-06-04 08:19:09.665] [MPMExplicit] [warning] #1012: Particle volumes are undefined Particle volumes JSON not found \n",
      "[2025-06-04 08:19:09.665] [MPMExplicit] [warning] #1082: Particle stresses are undefined Particle stresses JSON not found \n",
      "[2025-06-04 08:19:09.665] [MPMExplicit] [info] Rank 0 Read volume, velocity and stresses: 0 ms\n",
      "[2025-06-04 08:19:09.666] [MPMExplicit] [warning] #1109: Particle sets are undefined Particle set creation failed \n",
      "[2025-06-04 08:19:09.666] [MPMExplicit] [warning] #1053: Particle velocity constraints are undefined Particle velocity constraints JSON not found \n",
      "[2025-06-04 08:19:09.666] [MPMExplicit] [info] Rank 0 Create particle sets: 0 ms\n",
      "[2025-06-04 08:19:09.666] [MPMExplicit] [warning] /work2/05873/kks32/stampede3/mpm/include/solvers/mpm_base.tcc #388: Material sets are not specified\n",
      "[2025-06-04 08:19:09.666] [MPMExplicit] [warning] No particle surface traction is defined for the analysis\n",
      "[2025-06-04 08:19:09.666] [MPMExplicit] [warning] No concentrated nodal force is defined for the analysis\n",
      "[2025-06-04 08:19:09.666] [MPMExplicit] [info] Step: 0 of 10.\n",
      "\n",
      "[2025-06-04 08:19:09.783] [MPMExplicit] [info] Step: 1 of 10.\n",
      "\n",
      "[2025-06-04 08:19:09.805] [MPMExplicit] [info] Step: 2 of 10.\n",
      "\n",
      "[2025-06-04 08:19:09.826] [MPMExplicit] [info] Step: 3 of 10.\n",
      "\n",
      "[2025-06-04 08:19:09.845] [MPMExplicit] [info] Step: 4 of 10.\n",
      "\n",
      "[2025-06-04 08:19:09.864] [MPMExplicit] [info] Step: 5 of 10.\n",
      "\n",
      "[2025-06-04 08:19:09.884] [MPMExplicit] [info] Step: 6 of 10.\n",
      "\n",
      "[2025-06-04 08:19:09.905] [MPMExplicit] [info] Step: 7 of 10.\n",
      "\n",
      "[2025-06-04 08:19:09.927] [MPMExplicit] [info] Step: 8 of 10.\n",
      "\n",
      "[2025-06-04 08:19:09.947] [MPMExplicit] [info] Step: 9 of 10.\n",
      "\n",
      "[2025-06-04 08:19:09.968] [MPMExplicit] [info] Rank 0, Explicit USF solver duration: 302 ms\n",
      "TACC:  Shutdown complete. Exiting. \n",
      "+++ date\n",
      "++ echo 'Job  execution finished at: Wed Jun  4 08:19:10 AM CDT 2025'\n",
      "Job  execution finished at: Wed Jun  4 08:19:10 AM CDT 2025\n",
      "------------------------------------\n",
      "----------------------------------------------------\n"
     ]
    }
   ],
   "source": [
    "# Display job output if in a terminal state\n",
    "if \"submitted_job\" in locals() and final_status in submitted_job.TERMINAL_STATES:\n",
    "    print(\n",
    "        f\"\\n--- Job Output/Error for {submitted_job.uuid} (Status: {final_status}) ---\"\n",
    "    )\n",
    "    max_output_lines = 50  # Number of lines to display from the end of the files\n",
    "\n",
    "    # Attempt to get standard output\n",
    "    try:\n",
    "        stdout_content = submitted_job.get_output_content(\n",
    "            \"tapisjob.out\",\n",
    "            max_lines=max_output_lines,\n",
    "            missing_ok=False,  # .out should ideally always exist\n",
    "        )\n",
    "        if stdout_content is not None:\n",
    "            print(f\"\\n--- Last {max_output_lines} lines of tapisjob.out ---\")\n",
    "            print(stdout_content)\n",
    "            print(\"------------------------------------\")\n",
    "        else:\n",
    "            print(\"\\n[INFO] tapisjob.out was not found or is empty.\")\n",
    "    except FileOperationError as e:\n",
    "        print(f\"\\n[ERROR] Could not retrieve tapisjob.out: {e}\")\n",
    "    except Exception as e:\n",
    "        print(f\"\\n[ERROR] Unexpected error retrieving tapisjob.out: {e}\")\n",
    "\n",
    "    # If job failed, also try to get standard error (tapisjob.err might not always be separate)\n",
    "    if final_status in [\n",
    "        \"FAILED\",\n",
    "        \"ARCHIVING_FAILED\",\n",
    "    ]:  # Add other failure states if needed\n",
    "        try:\n",
    "            stderr_content = submitted_job.get_output_content(\n",
    "                \"tapisjob.err\",  # This file might not exist if stderr is redirected to .out\n",
    "                max_lines=max_output_lines,\n",
    "                missing_ok=True,  # Okay if .err doesn't exist\n",
    "            )\n",
    "            if stderr_content is not None:  # Only print if found and not empty\n",
    "                print(f\"\\n--- Last {max_output_lines} lines of tapisjob.err ---\")\n",
    "                print(stderr_content)\n",
    "                print(\"------------------------------------\")\n",
    "            else:\n",
    "                print(\n",
    "                    \"\\n[INFO] tapisjob.err was not found (this is common if errors are in tapisjob.out).\"\n",
    "                )\n",
    "        except FileOperationError as e:\n",
    "            print(f\"\\n[ERROR] Could not retrieve tapisjob.err: {e}\")\n",
    "        except Exception as e:\n",
    "            print(f\"\\n[ERROR] Unexpected error retrieving tapisjob.err: {e}\")\n",
    "    print(\"----------------------------------------------------\")\n",
    "else:\n",
    "    print(\n",
    "        \"\\nSkipping job output display (job not submitted or not in a terminal state).\"\n",
    "    )"
   ]
  },
  {
   "cell_type": "code",
   "execution_count": 15,
   "id": "2fe8ac5f",
   "metadata": {},
   "outputs": [
    {
     "name": "stdout",
     "output_type": "stream",
     "text": [
      "\n",
      "Attempting to access archive information...\n",
      "Job Archive Tapis URI: tapis://stampede3/work2/05873/kks32/stampede3/tapis-jobs-archive/2025-06-04Z/mpm-s3-20250604_081741-52f48eaf-b7d6-4964-a97b-a4b32a6aaeb3-007\n",
      "\n",
      "Listing archive contents (root):\n",
      "Listing files in system 'stampede3' at path 'work2/05873/kks32/stampede3/tapis-jobs-archive/2025-06-04Z/mpm-s3-20250604_081741-52f48eaf-b7d6-4964-a97b-a4b32a6aaeb3-007'...\n",
      "Found 5 items.\n",
      "- inputDirectory (Type: dir, Size: 4096 bytes, Modified: 2025-06-04T13:19:50Z)\n",
      "- tapisjob.env (Type: file, Size: 1518 bytes, Modified: 2025-06-04T13:19:49Z)\n",
      "- tapisjob.out (Type: file, Size: 3973 bytes, Modified: 2025-06-04T13:19:49Z)\n",
      "- tapisjob.sh (Type: file, Size: 1205 bytes, Modified: 2025-06-04T13:19:50Z)\n",
      "- tapisjob_app.sh (Type: file, Size: 263 bytes, Modified: 2025-06-04T13:19:49Z)\n"
     ]
    }
   ],
   "source": [
    "# if final_status in TAPIS_TERMINAL_STATES and final_status != STATUS_UNKNOWN: # Check if it's a known end state\n",
    "print(f\"\\nAttempting to access archive information...\")\n",
    "try:\n",
    "    archive_uri = submitted_job.archive_uri\n",
    "    if archive_uri:\n",
    "        print(f\"Job Archive Tapis URI: {archive_uri}\")\n",
    "        print(\"\\nListing archive contents (root):\")\n",
    "        outputs = ds.files.list(archive_uri)\n",
    "        if outputs:\n",
    "            for item in outputs:\n",
    "                print(\n",
    "                    f\"- {item.name} (Type: {item.type}, Size: {item.size} bytes, Modified: {item.lastModified})\"\n",
    "                )\n",
    "        else:\n",
    "            print(\"No files found in the archive root directory.\")\n",
    "    else:\n",
    "        print(\"Archive URI not available for this job.\")\n",
    "except FileOperationError as e:\n",
    "    print(f\"Could not list archive files: {e}\")\n",
    "except Exception as e:\n",
    "    print(f\"An unexpected error occurred while accessing archive information: {e}\")"
   ]
  },
  {
   "cell_type": "markdown",
   "id": "721b9c95",
   "metadata": {},
   "source": [
    "## Apps Access"
   ]
  },
  {
   "cell_type": "code",
   "execution_count": 16,
   "id": "335379df-6e64-475e-8c14-5c8c748e818e",
   "metadata": {},
   "outputs": [
    {
     "name": "stdout",
     "output_type": "stream",
     "text": [
      "Found 92 total apps.\n"
     ]
    }
   ],
   "source": [
    "# Find all apps (less verbose)\n",
    "all_apps = ds.apps.find(\"\", verbose=False)\n",
    "print(f\"Found {len(all_apps)} total apps.\")"
   ]
  },
  {
   "cell_type": "code",
   "execution_count": 17,
   "id": "f5574dcd-2c32-4822-be12-fe558747ebde",
   "metadata": {},
   "outputs": [
    {
     "name": "stdout",
     "output_type": "stream",
     "text": [
      "\n",
      "Found 2 matching apps:\n",
      "- mpm (Version: 1.1.0, Owner: wma_prtl)\n",
      "- mpm-s3 (Version: 1.0, Owner: wma_prtl)\n",
      "\n"
     ]
    }
   ],
   "source": [
    "# Find MPM apps specifically\n",
    "mpm_apps = ds.apps.find(\"mpm\", verbose=True)"
   ]
  },
  {
   "cell_type": "code",
   "execution_count": 18,
   "id": "37074448-fe54-4aab-b458-cfe9dc1a5101",
   "metadata": {},
   "outputs": [
    {
     "name": "stdout",
     "output_type": "stream",
     "text": [
      "\n",
      "App Details:\n",
      "  ID: opensees-express\n",
      "  Version: latest\n",
      "  Owner: wma_prtl\n",
      "  Execution System: wma-exec-01\n",
      "  Description: OpenSees-EXPRESS provides users with a sequential OpenSees interpreter. It is ideal to run small sequential scripts on DesignSafe resources freeing up your own machine.\n",
      "App Description: \n",
      "containerImage: tapis://cloud.data/corral/tacc/aci/CEP/applications/v3/opensees/latest/OpenSees-EXPRESS/opensees_express.zip\n",
      "created: 2025-02-20T18:41:03.661272Z\n",
      "deleted: False\n",
      "description: OpenSees-EXPRESS provides users with a sequential OpenSees interpreter. It is ideal to run small sequential scripts on DesignSafe resources freeing up your own machine.\n",
      "enabled: True\n",
      "id: opensees-express\n",
      "isPublic: True\n",
      "jobAttributes: \n",
      "archiveOnAppError: True\n",
      "archiveSystemDir: /tmp/${JobOwner}/tapis-jobs-archive/${JobCreateDate}/${JobName}-${JobUUID}\n",
      "archiveSystemId: cloud.data\n",
      "cmdPrefix: None\n",
      "coresPerNode: 1\n",
      "description: None\n",
      "dtnSystemInputDir: !tapis_not_set\n",
      "dtnSystemOutputDir: !tapis_not_set\n",
      "dynamicExecSystem: False\n",
      "execSystemConstraints: None\n",
      "execSystemExecDir: ${JobWorkingDir}\n",
      "execSystemId: wma-exec-01\n",
      "execSystemInputDir: ${JobWorkingDir}\n",
      "execSystemLogicalQueue: None\n",
      "execSystemOutputDir: ${JobWorkingDir}\n",
      "fileInputArrays: []\n",
      "fileInputs: [\n",
      "autoMountLocal: True\n",
      "description: Input directory that includes the tcl script as well as any other required files. Example input is in tapis://designsafe.storage.community/app_examples/opensees/OpenSeesEXPRESS\n",
      "envKey: inputDirectory\n",
      "inputMode: REQUIRED\n",
      "name: Input Directory\n",
      "notes: \n",
      "selectionMode: directory\n",
      "sourceUrl: None\n",
      "targetPath: *]\n",
      "isMpi: False\n",
      "maxMinutes: 1440\n",
      "memoryMB: 100\n",
      "mpiCmd: None\n",
      "nodeCount: 1\n",
      "parameterSet: \n",
      "appArgs: []\n",
      "archiveFilter: \n",
      "excludes: ['opensees-express.zip', 'tapisjob.env']\n",
      "includeLaunchFiles: True\n",
      "includes: []\n",
      "containerArgs: []\n",
      "envVariables: [\n",
      "description: Choose the OpenSees binary to use.\n",
      "inputMode: REQUIRED\n",
      "key: mainProgram\n",
      "notes: \n",
      "enum_values: [\n",
      "OpenSees: OpenSees, \n",
      "OpenSeesSP: OpenSeesSP, \n",
      "OpenSeesMP: OpenSeesMP]\n",
      "label: Main Program\n",
      "value: OpenSees, \n",
      "description: The filename of the OpenSees TCL script to execute, e.g. \"freeFieldEffective.tcl\".\n",
      "inputMode: REQUIRED\n",
      "key: tclScript\n",
      "notes: \n",
      "inputType: fileInput\n",
      "label: Main Script\n",
      "value: ]\n",
      "logConfig: \n",
      "stderrFilename: \n",
      "stdoutFilename: \n",
      "schedulerOptions: []\n",
      "subscriptions: []\n",
      "tags: []\n",
      "jobType: FORK\n",
      "locked: False\n",
      "maxJobs: 2147483647\n",
      "maxJobsPerUser: 2147483647\n",
      "notes: \n",
      "category: Simulation\n",
      "helpUrl: https://www.designsafe-ci.org/user-guide/tools/simulation/#opensees-user-guide\n",
      "hideNodeCountAndCoresPerNode: True\n",
      "icon: OpenSees\n",
      "isInteractive: False\n",
      "label: OpenSees-EXPRESS (VM)\n",
      "owner: wma_prtl\n",
      "runtime: ZIP\n",
      "runtimeOptions: None\n",
      "runtimeVersion: None\n",
      "sharedAppCtx: wma_prtl\n",
      "sharedWithUsers: []\n",
      "strictFileInputs: True\n",
      "tags: ['portalName: DesignSafe', 'portalName: CEP']\n",
      "tenant: designsafe\n",
      "updated: 2025-02-26T21:17:36.417952Z\n",
      "uuid: 30cb1fa1-e7c7-44a8-a0e8-d2f64043fc65\n",
      "version: latest\n",
      "versionEnabled: True\n"
     ]
    }
   ],
   "source": [
    "# Get details for the specific MPM app we want to use\n",
    "app_id_to_use = \"opensees-express\"\n",
    "app_details = ds.apps.get_details(app_id_to_use, verbose=True)\n",
    "\n",
    "if not app_details:\n",
    "    raise SystemExit(\n",
    "        f\"Could not find details for app '{app_id_to_use}'. Please check the app ID.\"\n",
    "    )\n",
    "# Print the app details\n",
    "\n",
    "print(f\"App Description: {app_details}\")"
   ]
  },
  {
   "cell_type": "code",
   "execution_count": 19,
   "id": "9aaef98a",
   "metadata": {},
   "outputs": [
    {
     "name": "stdout",
     "output_type": "stream",
     "text": [
      "\n",
      "--- System Queue Information ---\n",
      "\n",
      "Fetching queue information for system 'frontera'...\n",
      "Found 10 batch logical queues for system 'frontera':\n",
      "  - Name: flex (HPC Queue: flex, Max Jobs: -1, Max User Jobs: N/A, Max Mins: 2880, Max Nodes: 128)\n",
      "  - Name: development (HPC Queue: development, Max Jobs: -1, Max User Jobs: N/A, Max Mins: 120, Max Nodes: 40)\n",
      "  - Name: normal (HPC Queue: normal, Max Jobs: -1, Max User Jobs: N/A, Max Mins: 2880, Max Nodes: 512)\n",
      "  - Name: large (HPC Queue: large, Max Jobs: -1, Max User Jobs: N/A, Max Mins: 2880, Max Nodes: 2048)\n",
      "  - Name: debug (HPC Queue: debug, Max Jobs: -1, Max User Jobs: N/A, Max Mins: 2880, Max Nodes: 8368)\n",
      "  - Name: rtx (HPC Queue: rtx, Max Jobs: -1, Max User Jobs: N/A, Max Mins: 2880, Max Nodes: 22)\n",
      "  - Name: rtx-dev (HPC Queue: rtx-dev, Max Jobs: -1, Max User Jobs: N/A, Max Mins: 120, Max Nodes: 2)\n",
      "  - Name: nvdimm (HPC Queue: nvdimm, Max Jobs: -1, Max User Jobs: N/A, Max Mins: 120, Max Nodes: 4)\n",
      "  - Name: small (HPC Queue: small, Max Jobs: -1, Max User Jobs: N/A, Max Mins: 2880, Max Nodes: 2)\n",
      "  - Name: grace (HPC Queue: grace, Max Jobs: -1, Max User Jobs: N/A, Max Mins: 7200, Max Nodes: 30)\n",
      "\n",
      "Does 'development' queue exist on Frontera? True\n",
      "\n",
      "Fetching queue information for system 'non-existent-system'...\n",
      "Error getting system info: Failed to retrieve queues for system 'non-existent-system': message: SYSAPI_NOT_FOUND Record not found. jwtTenant: designsafe jwtUser: kks32 OboTenant: designsafe OboUser: kks32 System: non-existent-system\n",
      "-----------------------------\n"
     ]
    }
   ],
   "source": [
    "# --- Example: List Queues for Frontera ---\n",
    "try:\n",
    "    print(\"\\n--- System Queue Information ---\")\n",
    "    frontera_queues = ds.systems.list_queues(\"frontera\")\n",
    "    # You can now inspect the 'frontera_queues' list\n",
    "    # Example: Find if 'development' queue exists\n",
    "    dev_queue_exists = any(q.name == \"development\" for q in frontera_queues)\n",
    "    print(f\"Does 'development' queue exist on Frontera? {dev_queue_exists}\")\n",
    "\n",
    "    # Example: List queues for a non-existent system\n",
    "    ds.systems.list_queues(\"non-existent-system\")  # This would raise SystemInfoError\n",
    "\n",
    "except SystemInfoError as e:\n",
    "    print(f\"Error getting system info: {e}\")\n",
    "except Exception as e:\n",
    "    print(f\"An unexpected error occurred: {e}\")\n",
    "print(\"-----------------------------\")"
   ]
  },
  {
   "cell_type": "markdown",
   "id": "c3fb073a",
   "metadata": {},
   "source": [
    "## Verify TAPIS paths"
   ]
  },
  {
   "cell_type": "code",
   "execution_count": 20,
   "id": "e074a3c3",
   "metadata": {},
   "outputs": [
    {
     "name": "stdout",
     "output_type": "stream",
     "text": [
      "\n",
      "Translating and verifying path: /MyData/mpm-benchmarks/2d/uniaxial_stress/\n",
      "Translated '/MyData/mpm-benchmarks/2d/uniaxial_stress/' to 'tapis://designsafe.storage.default/kks32/mpm-benchmarks/2d/uniaxial_stress/' using t.username\n",
      "Verifying existence of translated path: tapis://designsafe.storage.default/kks32/mpm-benchmarks/2d/uniaxial_stress/\n",
      "Checking system 'designsafe.storage.default' for path 'kks32/mpm-benchmarks/2d/uniaxial_stress/'...\n",
      "Verification successful: Path exists.\n",
      "Input Directory Tapis URI (verified): tapis://designsafe.storage.default/kks32/mpm-benchmarks/2d/uniaxial_stress/\n",
      "\n",
      "Translating and verifying non-existent path: /MyData/this/path/does/not/exist/\n",
      "Translated '/MyData/this/path/does/not/exist/' to 'tapis://designsafe.storage.default/kks32/this/path/does/not/exist/' using t.username\n",
      "Verifying existence of translated path: tapis://designsafe.storage.default/kks32/this/path/does/not/exist/\n",
      "Checking system 'designsafe.storage.default' for path 'kks32/this/path/does/not/exist/'...\n",
      "Error during path translation/verification: Verification error for path 'kks32/this/path/does/not/exist/' on system 'designsafe.storage.default': message: FILES_CLIENT_SSH_NOT_FOUND Path not found. OboTenant: designsafe OboUser: kks32 System: designsafe.storage.default EffectiveUser: kks32 Host: cloud.data.tacc.utexas.edu RootDir: /data/designsafe/mydata Path: kks32/this/path/does/not/exist\n"
     ]
    },
    {
     "ename": "SystemExit",
     "evalue": "Stopping notebook due to path verification error.",
     "output_type": "error",
     "traceback": [
      "An exception has occurred, use %tb to see the full traceback.\n",
      "\u001b[0;31mSystemExit\u001b[0m\u001b[0;31m:\u001b[0m Stopping notebook due to path verification error.\n"
     ]
    },
    {
     "name": "stderr",
     "output_type": "stream",
     "text": [
      "/Users/krishna/Library/Caches/pypoetry/virtualenvs/dapi-ptztLUqK-py3.13/lib/python3.13/site-packages/IPython/core/interactiveshell.py:3585: UserWarning: To exit: use 'exit', 'quit', or Ctrl-D.\n",
      "  warn(\"To exit: use 'exit', 'quit', or Ctrl-D.\", stacklevel=1)\n"
     ]
    }
   ],
   "source": [
    "# --- Translate Path with Verification ---\n",
    "ds_path: str = \"/MyData/mpm-benchmarks/2d/uniaxial_stress/\"\n",
    "ds_path_nonexistent: str = \"/MyData/this/path/does/not/exist/\"\n",
    "\n",
    "try:\n",
    "    # Translate and verify the existing path\n",
    "    print(f\"\\nTranslating and verifying path: {ds_path}\")\n",
    "    input_uri = ds.files.translate_path_to_uri(ds_path, verify_exists=True)\n",
    "    print(f\"Input Directory Tapis URI (verified): {input_uri}\")\n",
    "\n",
    "    # Example: Try translating a non-existent path with verification (will raise error)\n",
    "    print(f\"\\nTranslating and verifying non-existent path: {ds_path_nonexistent}\")\n",
    "    input_uri_bad = ds.files.translate_path_to_uri(\n",
    "        ds_path_nonexistent, verify_exists=True\n",
    "    )\n",
    "    print(f\"This line should not be reached.\")\n",
    "\n",
    "except FileOperationError as e:\n",
    "    print(f\"Error during path translation/verification: {e}\")\n",
    "    # Decide how to handle the error (e.g., stop notebook, use default, etc.)\n",
    "    # For this example, we'll stop if verification fails.\n",
    "    raise SystemExit(\"Stopping notebook due to path verification error.\")\n",
    "except Exception as e:\n",
    "    print(f\"An unexpected error occurred during path translation: {e}\")\n",
    "    raise SystemExit(\"Stopping notebook due to unexpected path translation error.\")"
   ]
  }
 ],
 "metadata": {
  "IMAGE_NAME": "taccsciapps/ds-nb-img:base-0.2.1",
  "UUID": "ad99fe82-d690-11ec-8bc3-165d4cd45074",
  "kernelspec": {
   "display_name": "env",
   "language": "python",
   "name": "python3"
  },
  "language_info": {
   "codemirror_mode": {
    "name": "ipython",
    "version": 3
   },
   "file_extension": ".py",
   "mimetype": "text/x-python",
   "name": "python",
   "nbconvert_exporter": "python",
   "pygments_lexer": "ipython3",
   "version": "3.9.23"
  }
 },
 "nbformat": 4,
 "nbformat_minor": 5
}<|MERGE_RESOLUTION|>--- conflicted
+++ resolved
@@ -21,24 +21,7 @@
    "execution_count": null,
    "id": "dabd7715",
    "metadata": {},
-<<<<<<< HEAD
    "outputs": [],
-   "source": [
-    "!pip install --user --ignore-installed git+https://github.com/DesignSafe-CI/dapi.git@dev --quiet"
-=======
-   "outputs": [
-    {
-     "name": "stdout",
-     "output_type": "stream",
-     "text": [
-      "\n",
-      "\u001b[1m[\u001b[0m\u001b[34;49mnotice\u001b[0m\u001b[1;39;49m]\u001b[0m\u001b[39;49m A new release of pip is available: \u001b[0m\u001b[31;49m24.2\u001b[0m\u001b[39;49m -> \u001b[0m\u001b[32;49m25.1.1\u001b[0m\n",
-      "\u001b[1m[\u001b[0m\u001b[34;49mnotice\u001b[0m\u001b[1;39;49m]\u001b[0m\u001b[39;49m To update, run: \u001b[0m\u001b[32;49mpip install --upgrade pip\u001b[0m\n",
-      "\u001b[31mERROR: Can not perform a '--user' install. User site-packages are not visible in this virtualenv.\u001b[0m\u001b[31m\n",
-      "\u001b[0m"
-     ]
-    }
-   ],
    "source": [
     "!pip install --upgrade --ignore-installed --no-cache-dir --user --no-warn-script-location --quiet dapi"
    ]
@@ -109,7 +92,6 @@
     "import dapi\n",
     "\n",
     "print(\"DAPI version:\", dapi.__version__)"
->>>>>>> e4fb9595
    ]
   },
   {
@@ -181,25 +163,6 @@
   },
   {
    "cell_type": "markdown",
-<<<<<<< HEAD
-   "id": "8889eb8d",
-   "metadata": {},
-   "source": [
-    "### Get MPM benchmark dataset"
-   ]
-  },
-  {
-   "cell_type": "markdown",
-   "id": "26d2e89b",
-   "metadata": {},
-   "source": [
-    "![ ! -d ~/MyData/mpm-benchmarks-develop ] && wget https://github.com/cb-geo/mpm-benchmarks/archive/refs/heads/develop.zip -P ~/MyData/ && cd ~/MyData/ && unzip develop.zip && rm develop.zip"
-   ]
-  },
-  {
-   "cell_type": "markdown",
-=======
->>>>>>> e4fb9595
    "id": "da76f536",
    "metadata": {},
    "source": [
